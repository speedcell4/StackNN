--- conflicted
+++ resolved
@@ -1,12 +1,5 @@
-<<<<<<< HEAD
-from errors import *
-from validation import *
-from loggers import FileLogger, StringLogger
-from overrides import overrides
-=======
 from __future__ import absolute_import
 
 from .errors import *
 from .validation import *
-from .loggers import FileLogger, StringLogger
->>>>>>> 4bf48011
+from .loggers import FileLogger, StringLogger