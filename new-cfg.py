<<<<<<< HEAD
﻿"""
    Code for building language models from (P)CFGs
"""
from __future__ import division

import random

import torch
import torch.nn as nn
import torch.nn.functional as F
import torch.optim as optim
from nltk import PCFG
from nltk.parse.generate import generate
from torch.autograd import Variable

m = __import__("model-bare")

# Language parameters
MAX_LENGTH = 25  # bound on length of string (or prefix thereof)

# Hyperparameters
LEARNING_RATE = .01  # .01 and .1 seem to work well?
BATCH_SIZE = 10  # 10 is the best I've found
READ_SIZE = 2  # length of vectors on the stack

EPOCHS = 30

#############################################################
# grammars and coding

# each name_grammar is followed by:
# name_code_for = the codes for the terminals, and the fill code (last)
# name_predict = a list of the terminals to predict in a string
# name_sample_depth = max depth of derivations to produce sample

# Dyck language on two kinds of parentheses
# terminals to predict: ), ]
parentheses_grammar = PCFG.fromstring("""
S -> S S [0.20]
S -> '(' S ')' [0.20] | '(' ')' [0.20]
S -> '[' S ']' [0.20] | '[' ']' [0.20]
""")
parentheses_code_for = {u'(': 0, u')': 1, u'[': 2, u']': 3, '#': 4}
parentheses_predict = [u')', u']']
parentheses_sample_depth = 5
# depth = 5 yields 15,130 strings

# center-marked "palindromes" (using primed symbols to predict)
# terminals to predict: a1, b1
reverse_grammar = PCFG.fromstring("""
S -> "a" S "a1" [0.48]
S -> "b" S "b1" [0.48]
S -> "c" [0.04]
""")
reverse_code_for = {u"a": 0, u"b": 1, u"a1": 2, u"b1": 3, u"c": 4, u"#": 5}
reverse_predict = [u"a1", u"b1"]
reverse_sample_depth = 12
# depth = 12 yields 2047 strings

# agreement grammar that Bob sent (2/8/18)
# modified: removed VP from S productions 
# terminals to predict: Auxsing, Auxplur
agreement_grammar = PCFG.fromstring("""
S -> NPsing "Auxsing" [0.5]
S -> NPplur "Auxplur" [0.5]
NP -> NPsing [0.5]
NP -> NPplur [0.5]
NPsing -> NPsing PP [0.1]
NPplur -> NPplur PP [0.1]
NPsing -> NPsing Relsing [0.1]
NPplur -> NPplur Relplur [0.1]
NPsing -> "Det" "Nsing" [0.8]
NPplur -> "Det" "Nplur" [0.8]
PP -> "Prep" NP [1.0]
Relsing -> "Rel" "Auxsing" VP [0.9]
Relsing -> Relobj [0.1]
Relplur -> "Rel" "Auxplur" VP [0.9]
Relplur -> Relobj [0.1]
Relobj -> "Rel" NPsing "Auxsing" "Vtrans" [0.5]
Relobj -> "Rel" NPplur "Auxplur" "Vtrans" [0.5]
VP -> "Vintrans" [0.75]
VP -> "Vtrans" NP [0.25]
""")
agreement_code_for = {u"Det": 0, u"Nsing": 1, u"Nplur": 2, u"Auxsing": 3,
                      u"Auxplur": 4, u"Rel": 5, u"Prep": 6, u"Vintrans": 7,
                      u"Vtrans": 8, u"#": 9}
agreement_predict = [u"Auxsing", u"Auxplur"]
agreement_sample_depth = 8
# depth 8 yields 1718 strings

############################################
# change these assignments to select grammar to predict for experiment

grammar = agreement_grammar
code_for = agreement_code_for
to_predict = agreement_predict
sample_depth = agreement_sample_depth
############################################

# report symbols to predict and sample_depth
print "to_predict = {}".format(to_predict)
print "sample_depth = {}".format(sample_depth)

# need onehot here to make a list of codes to predict
onehot = lambda b: torch.FloatTensor([1. if i == b else 0. for i in xrange(len(code_for))])

# list of codes of symbols to predict
to_predict_codes = [onehot(code_for[s]) for s in to_predict]


# function to test if a symbol code is in list to predict
def in_predict_codes(code):
    for i in xrange(len(to_predict_codes)):
        if ((code == to_predict_codes[i]).all()):
            return True
    return False


"""
# print "test of in_predict_codes
for s in code_for:
    print "symbol = {}, in? = {}".format(s,in_predict_codes(onehot(code_for[s])))
"""

# sample_strings = all strings from grammar of depth at most sample_depth
sample_strings = list(generate(grammar, depth=sample_depth))

# report #, min length and max length for strings in sample_strings
print("number of sample strings = {}".format(len(sample_strings)))
sample_lengths = [len(s) for s in sample_strings]
print("min length = {}, max length = {}".format(min(sample_lengths), max(sample_lengths)))

# sanity check: report one random string from sample_strings
print "random sample string = {}".format(random.choice(sample_strings))

#################################

model = m.FFController(len(code_for), READ_SIZE, len(code_for))
try:
    model.cuda()
except AssertionError:
    pass

# Requires PyTorch 0.3.x
criterion = nn.CrossEntropyLoss(reduce=False)


def generate_sample(grammar, prod, frags):
    """
    Generate random sentence using PCFG.
    @see https://stackoverflow.com/questions/15009656/how-to-use-nltk-to-generate-sentences-from-an-induced-grammar
    """
    if prod in grammar._lhs_index:  # Derivation
        derivations = grammar._lhs_index[prod]
        derivation = random.choice(derivations)
        for d in derivation._rhs:
            generate_sample(grammar, d, frags)
    else:
        # terminal
        frags.append(str(prod))


reverse = lambda s: s[::-1]


# uniform random choice from  sample_strings
def sample_randstr():
    string = random.choice(sample_strings)
    return [code_for[s] for s in string]


# generate from PCFG grammar using probabilities
def randstr():
    string = []
    generate_sample(grammar, grammar.start(), string)
    #    print string
    return [code_for[s] for s in string]


# currently uses sample_randstr()
def get_tensors(B):
    X_raw = [sample_randstr() for _ in xrange(B)]

    # initialize X to one-hot encodings of NULL
    X = torch.FloatTensor(B, MAX_LENGTH, len(code_for))
    X[:, :, :len(code_for) - 1].fill_(0)
    X[:, :, len(code_for) - 1].fill_(1)

    for i, x in enumerate(X_raw):
        for j, char in enumerate(x if len(x) < MAX_LENGTH else x[:MAX_LENGTH]):
            X[i, j, :] = onehot(char)
    return Variable(X)


train_X = get_tensors(800)
dev_X = get_tensors(100)
test_X = get_tensors(100)


def train(train_X):
    model.train()
    total_loss = 0.
    num_correct = 0
    num_total = 0

    # avged per mini-batch

    for batch, i in enumerate(xrange(0, len(train_X.data) - BATCH_SIZE, BATCH_SIZE)):

        batch_loss = 0.

        X = train_X[i:i + BATCH_SIZE, :, :]
        model.init_stack(BATCH_SIZE)

        valid_X = (X[:, :, len(code_for) - 1] != 1).type(torch.FloatTensor)

        ############################################
        # this set valid_X to 0 for any symbol not in list to predict

        for k in xrange(BATCH_SIZE):
            for j in xrange(MAX_LENGTH):
                if (not (in_predict_codes(X[k, j, :].data))):
                    valid_X[k, j] = 0

                    #        print "X[0,:,:] = {}".format(X[0,:,:])
                    #        print "valid_X[0] = {}".format(valid_X[0])
                    ############################################

        for j in xrange(1, MAX_LENGTH):
            a = model.forward(X[:, j - 1, :])
            _, y = torch.max(X[:, j, :], 1)
            _, y_pred = torch.max(a, 1)

            batch_loss += torch.mean(valid_X[:, j] * criterion(a, y))
            num_correct += sum((valid_X[:, j] * (y_pred == y).type(torch.FloatTensor)).data)
            num_total += sum(valid_X[:, j].data)

        # update the weights
        optimizer.zero_grad()
        batch_loss.backward()
        optimizer.step()

        total_loss += batch_loss.data
        if batch % 10 == 0:
            print "batch {}: loss={:.4f}, acc={:.2f}".format(batch, sum(batch_loss.data), num_correct / num_total)


def evaluate(test_X):
    model.eval()
    model.init_stack(len(test_X.data))

    total_loss = 0.
    num_correct = 0
    num_total = 0

    valid_X = (test_X[:, :, len(code_for) - 1] != 1).type(torch.FloatTensor)

    ######################################
    for k in xrange(len(test_X.data)):
        for j in xrange(MAX_LENGTH):
            if (not in_predict_codes(test_X[k, j, :].data)):
                valid_X[k, j] = 0
                ######################################

    y_prev = None

    for j in xrange(1, MAX_LENGTH):
        a = model.forward(test_X[:, j - 1, :])
        _, y = torch.max(test_X[:, j, :], 1)
        _, y_pred = torch.max(a, 1)

        total_loss += torch.mean(valid_X[:, j] * criterion(a, y))
        num_correct += sum((valid_X[:, j] * (y_pred == y).type(torch.FloatTensor)).data)
        num_total += sum(valid_X[:, j].data)

        print str(F.softmax(a[0, :])) + ", " + str(y_prev) + ", " + str(y[0])
        y_prev = y[0]

    # print model.state_dict()
    print "epoch {}: loss={:.4f}, acc={:.2f}".format(epoch, sum(total_loss.data), num_correct / num_total)


# optimizer = optim.SGD(model.parameters(), lr=0.01, momentum=0.9)
optimizer = optim.Adam(model.parameters(), lr=LEARNING_RATE)
print "hyperparameters: lr={}, batch_size={}, read_dim={}".format(LEARNING_RATE, BATCH_SIZE, READ_SIZE)
for epoch in xrange(EPOCHS):
    print "-- starting epoch {} --".format(epoch)
    perm = torch.randperm(800)
    train_X = train_X[perm]
    train(train_X)
    evaluate(dev_X)
=======
"""
    Code for building language models from (P)CFGs
"""
from __future__ import division

import random
import torch
import torch.nn as nn
import torch.optim as optim
import torch.nn.functional as F
from torch.autograd import Variable
from sklearn.utils import shuffle
from nltk.parse.generate import generate
from nltk import CFG, PCFG
from itertools import izip

m = __import__("model-bare")

# Language parameters
MAX_LENGTH = 25  # bound on length of string (or prefix thereof)

# Hyperparameters
LEARNING_RATE = .01  # .01 and .1 seem to work well?
BATCH_SIZE = 10  # 10 is the best I've found
READ_SIZE = 2  # length of vectors on the stack

EPOCHS = 30

#############################################################
# grammars and coding

# each name_grammar is followed by:
# name_code_for = the codes for the terminals, and the fill code (last)
# name_predict = a list of the terminals to predict in a string
# name_sample_depth = max depth of derivations to produce sample

# Dyck language on two kinds of parentheses
# terminals to predict: ), ]
parentheses_grammar = PCFG.fromstring("""
S -> S S [0.20]
S -> '(' S ')' [0.20] | '(' ')' [0.20]
S -> '[' S ']' [0.20] | '[' ']' [0.20]
""")
parentheses_code_for = {u'(': 0, u')': 1, u'[': 2, u']': 3, '#': 4}
parentheses_predict = [u')', u']']
parentheses_sample_depth = 5
# depth = 5 yields 15,130 strings

# center-marked "palindromes" (using primed symbols to predict)
# terminals to predict: a1, b1
reverse_grammar = PCFG.fromstring("""
S -> "a" S "a1" [0.48]
S -> "b" S "b1" [0.48]
S -> "c" [0.04]
""")
reverse_code_for = {u"a": 0, u"b": 1, u"a1": 2, u"b1": 3, u"c": 4, u"#": 5}
reverse_predict = [u"a1", u"b1"]
reverse_sample_depth = 12
# depth = 12 yields 2047 strings

# agreement grammar that Bob sent (2/8/18)
# modified: removed VP from S productions 
# terminals to predict: Auxsing, Auxplur
agreement_grammar = PCFG.fromstring("""
S -> NPsing "Auxsing" [0.5]
S -> NPplur "Auxplur" [0.5]
NP -> NPsing [0.5]
NP -> NPplur [0.5]
NPsing -> NPsing PP [0.1]
NPplur -> NPplur PP [0.1]
NPsing -> NPsing Relsing [0.1]
NPplur -> NPplur Relplur [0.1]
NPsing -> "Det" "Nsing" [0.8]
NPplur -> "Det" "Nplur" [0.8]
PP -> "Prep" NP [1.0]
Relsing -> "Rel" "Auxsing" VP [0.9]
Relsing -> Relobj [0.1]
Relplur -> "Rel" "Auxplur" VP [0.9]
Relplur -> Relobj [0.1]
Relobj -> "Rel" NPsing "Auxsing" "Vtrans" [0.5]
Relobj -> "Rel" NPplur "Auxplur" "Vtrans" [0.5]
VP -> "Vintrans" [0.75]
VP -> "Vtrans" NP [0.25]
""")
agreement_code_for = {u"Det": 0, u"Nsing": 1, u"Nplur": 2, u"Auxsing": 3,
                      u"Auxplur": 4, u"Rel": 5, u"Prep": 6, u"Vintrans": 7,
                      u"Vtrans": 8, u"#": 9}
agreement_predict = [u"Auxsing", u"Auxplur"]
agreement_sample_depth = 8
# depth 8 yields 1718 strings

############################################
# change these assignments to select grammar to predict for experiment

grammar = agreement_grammar
code_for = agreement_code_for
to_predict = agreement_predict
sample_depth = agreement_sample_depth
############################################

# report symbols to predict and sample_depth
print "to_predict = {}".format(to_predict)
print "sample_depth = {}".format(sample_depth)

# need onehot here to make a list of codes to predict
onehot = lambda b: torch.FloatTensor([1. if i == b else 0. for i in xrange(len(code_for))])

# list of codes of symbols to predict
to_predict_codes = [onehot(code_for[s]) for s in to_predict]


# function to test if a symbol code is in list to predict
def in_predict_codes(code):
    for i in xrange(len(to_predict_codes)):
        if ((code == to_predict_codes[i]).all()):
            return True
    return False


"""
# print "test of in_predict_codes
for s in code_for:
    print "symbol = {}, in? = {}".format(s,in_predict_codes(onehot(code_for[s])))
"""

# sample_strings = all strings from grammar of depth at most sample_depth
sample_strings = list(generate(grammar, depth=sample_depth))

# report #, min length and max length for strings in sample_strings
print("number of sample strings = {}".format(len(sample_strings)))
sample_lengths = [len(s) for s in sample_strings]
print("min length = {}, max length = {}".format(min(sample_lengths), max(sample_lengths)))

# sanity check: report one random string from sample_strings
print "random sample string = {}".format(random.choice(sample_strings))

#################################

model = m.FFController(len(code_for), READ_SIZE, len(code_for))
try:
    model.cuda()
except AssertionError:
    pass

# Requires PyTorch 0.3.x
criterion = nn.CrossEntropyLoss(reduce=False)


def generate_sample(grammar, prod, frags):
    """
    Generate random sentence using PCFG.
    @see https://stackoverflow.com/questions/15009656/how-to-use-nltk-to-generate-sentences-from-an-induced-grammar
    """
    if prod in grammar._lhs_index:  # Derivation
        derivations = grammar._lhs_index[prod]
        derivation = random.choice(derivations)
        for d in derivation._rhs:
            generate_sample(grammar, d, frags)
    else:
        # terminal
        frags.append(str(prod))


reverse = lambda s: s[::-1]


# uniform random choice from  sample_strings
def sample_randstr():
    string = random.choice(sample_strings)
    return [code_for[s] for s in string]


# generate from PCFG grammar using probabilities
def randstr():
    string = []
    generate_sample(grammar, grammar.start(), string)
    #    print string
    return [code_for[s] for s in string]


# currently uses sample_randstr()
def get_tensors(B):
    X_raw = [sample_randstr() for _ in xrange(B)]

    # initialize X to one-hot encodings of NULL
    X = torch.FloatTensor(B, MAX_LENGTH, len(code_for))
    X[:, :, :len(code_for) - 1].fill_(0)
    X[:, :, len(code_for) - 1].fill_(1)

    for i, x in enumerate(X_raw):
        for j, char in enumerate(x if len(x) < MAX_LENGTH else x[:MAX_LENGTH]):
            X[i, j, :] = onehot(char)
    return Variable(X)


train_X = get_tensors(800)
dev_X = get_tensors(100)
test_X = get_tensors(100)


def train(train_X):
    model.train()
    total_loss = 0.
    num_correct = 0
    num_total = 0

    # avged per mini-batch

    for batch, i in enumerate(xrange(0, len(train_X.data) - BATCH_SIZE, BATCH_SIZE)):

        batch_loss = 0.

        X = train_X[i:i + BATCH_SIZE, :, :]
        model.init_stack(BATCH_SIZE)

        valid_X = (X[:, :, len(code_for) - 1] != 1).type(torch.FloatTensor)

        ############################################
        # this set valid_X to 0 for any symbol not in list to predict

        for k in xrange(BATCH_SIZE):
            for j in xrange(MAX_LENGTH):
                if (not (in_predict_codes(X[k, j, :].data))):
                    valid_X[k, j] = 0

                #        print "X[0,:,:] = {}".format(X[0,:,:])
                #        print "valid_X[0] = {}".format(valid_X[0])
                ############################################

        for j in xrange(1, MAX_LENGTH):
            a = model.forward(X[:, j - 1, :])
            _, y = torch.max(X[:, j, :], 1)
            _, y_pred = torch.max(a, 1)

            batch_loss += torch.mean(valid_X[:, j] * criterion(a, y))
            num_correct += sum((valid_X[:, j] * (y_pred == y).type(torch.FloatTensor)).data)
            num_total += sum(valid_X[:, j].data)

        # update the weights
        optimizer.zero_grad()
        batch_loss.backward()
        optimizer.step()

        total_loss += batch_loss.data
        if batch % 10 == 0:
            print "batch {}: loss={:.4f}, acc={:.2f}".format(batch, sum(batch_loss.data), num_correct / num_total)


def evaluate(test_X):
    model.eval()
    model.init_stack(len(test_X.data))

    total_loss = 0.
    num_correct = 0
    num_total = 0

    valid_X = (test_X[:, :, len(code_for) - 1] != 1).type(torch.FloatTensor)

    ######################################
    for k in xrange(len(test_X.data)):
        for j in xrange(MAX_LENGTH):
            if (not in_predict_codes(test_X[k, j, :].data)):
                valid_X[k, j] = 0
            ######################################

    y_prev = None

    for j in xrange(MAX_LENGTH):
        a = model.forward(test_X[:, j - 1, :])
        _, y = torch.max(test_X[:, j, :], 1)
        _, y_pred = torch.max(a, 1)

        total_loss += torch.mean(valid_X[:, j] * criterion(a, y))
        num_correct += sum((valid_X[:, j] * (y_pred == y).type(torch.FloatTensor)).data)
        num_total += sum(valid_X[:, j].data)

        print str(F.softmax(a[0, :])) + ", " + str(y_prev) + ", " + str(y[0])
        y_prev = y[0]

    # print model.state_dict()
    print "epoch {}: loss={:.4f}, acc={:.2f}".format(epoch, sum(total_loss.data), num_correct / num_total)


# optimizer = optim.SGD(model.parameters(), lr=0.01, momentum=0.9)
optimizer = optim.Adam(model.parameters(), lr=LEARNING_RATE)
print "hyperparameters: lr={}, batch_size={}, read_dim={}".format(LEARNING_RATE, BATCH_SIZE, READ_SIZE)
for epoch in xrange(EPOCHS):
    print "-- starting epoch {} --".format(epoch)
    perm = torch.randperm(800)
    train_X = train_X[perm]
    train(train_X)
    evaluate(dev_X)
>>>>>>> 823b2d69
<|MERGE_RESOLUTION|>--- conflicted
+++ resolved
@@ -1,5 +1,4 @@
-<<<<<<< HEAD
-﻿"""
+"""
     Code for building language models from (P)CFGs
 """
 from __future__ import division
@@ -8,11 +7,13 @@
 
 import torch
 import torch.nn as nn
+import torch.optim as optim
 import torch.nn.functional as F
-import torch.optim as optim
-from nltk import PCFG
+from torch.autograd import Variable
+from sklearn.utils import shuffle
 from nltk.parse.generate import generate
-from torch.autograd import Variable
+from nltk import CFG, PCFG
+from itertools import izip
 
 m = __import__("model-bare")
 
@@ -223,9 +224,9 @@
                 if (not (in_predict_codes(X[k, j, :].data))):
                     valid_X[k, j] = 0
 
-                    #        print "X[0,:,:] = {}".format(X[0,:,:])
-                    #        print "valid_X[0] = {}".format(valid_X[0])
-                    ############################################
+                #        print "X[0,:,:] = {}".format(X[0,:,:])
+                #        print "valid_X[0] = {}".format(valid_X[0])
+                ############################################
 
         for j in xrange(1, MAX_LENGTH):
             a = model.forward(X[:, j - 1, :])
@@ -261,7 +262,7 @@
         for j in xrange(MAX_LENGTH):
             if (not in_predict_codes(test_X[k, j, :].data)):
                 valid_X[k, j] = 0
-                ######################################
+            ######################################
 
     y_prev = None
 
@@ -289,298 +290,4 @@
     perm = torch.randperm(800)
     train_X = train_X[perm]
     train(train_X)
-    evaluate(dev_X)
-=======
-"""
-    Code for building language models from (P)CFGs
-"""
-from __future__ import division
-
-import random
-import torch
-import torch.nn as nn
-import torch.optim as optim
-import torch.nn.functional as F
-from torch.autograd import Variable
-from sklearn.utils import shuffle
-from nltk.parse.generate import generate
-from nltk import CFG, PCFG
-from itertools import izip
-
-m = __import__("model-bare")
-
-# Language parameters
-MAX_LENGTH = 25  # bound on length of string (or prefix thereof)
-
-# Hyperparameters
-LEARNING_RATE = .01  # .01 and .1 seem to work well?
-BATCH_SIZE = 10  # 10 is the best I've found
-READ_SIZE = 2  # length of vectors on the stack
-
-EPOCHS = 30
-
-#############################################################
-# grammars and coding
-
-# each name_grammar is followed by:
-# name_code_for = the codes for the terminals, and the fill code (last)
-# name_predict = a list of the terminals to predict in a string
-# name_sample_depth = max depth of derivations to produce sample
-
-# Dyck language on two kinds of parentheses
-# terminals to predict: ), ]
-parentheses_grammar = PCFG.fromstring("""
-S -> S S [0.20]
-S -> '(' S ')' [0.20] | '(' ')' [0.20]
-S -> '[' S ']' [0.20] | '[' ']' [0.20]
-""")
-parentheses_code_for = {u'(': 0, u')': 1, u'[': 2, u']': 3, '#': 4}
-parentheses_predict = [u')', u']']
-parentheses_sample_depth = 5
-# depth = 5 yields 15,130 strings
-
-# center-marked "palindromes" (using primed symbols to predict)
-# terminals to predict: a1, b1
-reverse_grammar = PCFG.fromstring("""
-S -> "a" S "a1" [0.48]
-S -> "b" S "b1" [0.48]
-S -> "c" [0.04]
-""")
-reverse_code_for = {u"a": 0, u"b": 1, u"a1": 2, u"b1": 3, u"c": 4, u"#": 5}
-reverse_predict = [u"a1", u"b1"]
-reverse_sample_depth = 12
-# depth = 12 yields 2047 strings
-
-# agreement grammar that Bob sent (2/8/18)
-# modified: removed VP from S productions 
-# terminals to predict: Auxsing, Auxplur
-agreement_grammar = PCFG.fromstring("""
-S -> NPsing "Auxsing" [0.5]
-S -> NPplur "Auxplur" [0.5]
-NP -> NPsing [0.5]
-NP -> NPplur [0.5]
-NPsing -> NPsing PP [0.1]
-NPplur -> NPplur PP [0.1]
-NPsing -> NPsing Relsing [0.1]
-NPplur -> NPplur Relplur [0.1]
-NPsing -> "Det" "Nsing" [0.8]
-NPplur -> "Det" "Nplur" [0.8]
-PP -> "Prep" NP [1.0]
-Relsing -> "Rel" "Auxsing" VP [0.9]
-Relsing -> Relobj [0.1]
-Relplur -> "Rel" "Auxplur" VP [0.9]
-Relplur -> Relobj [0.1]
-Relobj -> "Rel" NPsing "Auxsing" "Vtrans" [0.5]
-Relobj -> "Rel" NPplur "Auxplur" "Vtrans" [0.5]
-VP -> "Vintrans" [0.75]
-VP -> "Vtrans" NP [0.25]
-""")
-agreement_code_for = {u"Det": 0, u"Nsing": 1, u"Nplur": 2, u"Auxsing": 3,
-                      u"Auxplur": 4, u"Rel": 5, u"Prep": 6, u"Vintrans": 7,
-                      u"Vtrans": 8, u"#": 9}
-agreement_predict = [u"Auxsing", u"Auxplur"]
-agreement_sample_depth = 8
-# depth 8 yields 1718 strings
-
-############################################
-# change these assignments to select grammar to predict for experiment
-
-grammar = agreement_grammar
-code_for = agreement_code_for
-to_predict = agreement_predict
-sample_depth = agreement_sample_depth
-############################################
-
-# report symbols to predict and sample_depth
-print "to_predict = {}".format(to_predict)
-print "sample_depth = {}".format(sample_depth)
-
-# need onehot here to make a list of codes to predict
-onehot = lambda b: torch.FloatTensor([1. if i == b else 0. for i in xrange(len(code_for))])
-
-# list of codes of symbols to predict
-to_predict_codes = [onehot(code_for[s]) for s in to_predict]
-
-
-# function to test if a symbol code is in list to predict
-def in_predict_codes(code):
-    for i in xrange(len(to_predict_codes)):
-        if ((code == to_predict_codes[i]).all()):
-            return True
-    return False
-
-
-"""
-# print "test of in_predict_codes
-for s in code_for:
-    print "symbol = {}, in? = {}".format(s,in_predict_codes(onehot(code_for[s])))
-"""
-
-# sample_strings = all strings from grammar of depth at most sample_depth
-sample_strings = list(generate(grammar, depth=sample_depth))
-
-# report #, min length and max length for strings in sample_strings
-print("number of sample strings = {}".format(len(sample_strings)))
-sample_lengths = [len(s) for s in sample_strings]
-print("min length = {}, max length = {}".format(min(sample_lengths), max(sample_lengths)))
-
-# sanity check: report one random string from sample_strings
-print "random sample string = {}".format(random.choice(sample_strings))
-
-#################################
-
-model = m.FFController(len(code_for), READ_SIZE, len(code_for))
-try:
-    model.cuda()
-except AssertionError:
-    pass
-
-# Requires PyTorch 0.3.x
-criterion = nn.CrossEntropyLoss(reduce=False)
-
-
-def generate_sample(grammar, prod, frags):
-    """
-    Generate random sentence using PCFG.
-    @see https://stackoverflow.com/questions/15009656/how-to-use-nltk-to-generate-sentences-from-an-induced-grammar
-    """
-    if prod in grammar._lhs_index:  # Derivation
-        derivations = grammar._lhs_index[prod]
-        derivation = random.choice(derivations)
-        for d in derivation._rhs:
-            generate_sample(grammar, d, frags)
-    else:
-        # terminal
-        frags.append(str(prod))
-
-
-reverse = lambda s: s[::-1]
-
-
-# uniform random choice from  sample_strings
-def sample_randstr():
-    string = random.choice(sample_strings)
-    return [code_for[s] for s in string]
-
-
-# generate from PCFG grammar using probabilities
-def randstr():
-    string = []
-    generate_sample(grammar, grammar.start(), string)
-    #    print string
-    return [code_for[s] for s in string]
-
-
-# currently uses sample_randstr()
-def get_tensors(B):
-    X_raw = [sample_randstr() for _ in xrange(B)]
-
-    # initialize X to one-hot encodings of NULL
-    X = torch.FloatTensor(B, MAX_LENGTH, len(code_for))
-    X[:, :, :len(code_for) - 1].fill_(0)
-    X[:, :, len(code_for) - 1].fill_(1)
-
-    for i, x in enumerate(X_raw):
-        for j, char in enumerate(x if len(x) < MAX_LENGTH else x[:MAX_LENGTH]):
-            X[i, j, :] = onehot(char)
-    return Variable(X)
-
-
-train_X = get_tensors(800)
-dev_X = get_tensors(100)
-test_X = get_tensors(100)
-
-
-def train(train_X):
-    model.train()
-    total_loss = 0.
-    num_correct = 0
-    num_total = 0
-
-    # avged per mini-batch
-
-    for batch, i in enumerate(xrange(0, len(train_X.data) - BATCH_SIZE, BATCH_SIZE)):
-
-        batch_loss = 0.
-
-        X = train_X[i:i + BATCH_SIZE, :, :]
-        model.init_stack(BATCH_SIZE)
-
-        valid_X = (X[:, :, len(code_for) - 1] != 1).type(torch.FloatTensor)
-
-        ############################################
-        # this set valid_X to 0 for any symbol not in list to predict
-
-        for k in xrange(BATCH_SIZE):
-            for j in xrange(MAX_LENGTH):
-                if (not (in_predict_codes(X[k, j, :].data))):
-                    valid_X[k, j] = 0
-
-                #        print "X[0,:,:] = {}".format(X[0,:,:])
-                #        print "valid_X[0] = {}".format(valid_X[0])
-                ############################################
-
-        for j in xrange(1, MAX_LENGTH):
-            a = model.forward(X[:, j - 1, :])
-            _, y = torch.max(X[:, j, :], 1)
-            _, y_pred = torch.max(a, 1)
-
-            batch_loss += torch.mean(valid_X[:, j] * criterion(a, y))
-            num_correct += sum((valid_X[:, j] * (y_pred == y).type(torch.FloatTensor)).data)
-            num_total += sum(valid_X[:, j].data)
-
-        # update the weights
-        optimizer.zero_grad()
-        batch_loss.backward()
-        optimizer.step()
-
-        total_loss += batch_loss.data
-        if batch % 10 == 0:
-            print "batch {}: loss={:.4f}, acc={:.2f}".format(batch, sum(batch_loss.data), num_correct / num_total)
-
-
-def evaluate(test_X):
-    model.eval()
-    model.init_stack(len(test_X.data))
-
-    total_loss = 0.
-    num_correct = 0
-    num_total = 0
-
-    valid_X = (test_X[:, :, len(code_for) - 1] != 1).type(torch.FloatTensor)
-
-    ######################################
-    for k in xrange(len(test_X.data)):
-        for j in xrange(MAX_LENGTH):
-            if (not in_predict_codes(test_X[k, j, :].data)):
-                valid_X[k, j] = 0
-            ######################################
-
-    y_prev = None
-
-    for j in xrange(MAX_LENGTH):
-        a = model.forward(test_X[:, j - 1, :])
-        _, y = torch.max(test_X[:, j, :], 1)
-        _, y_pred = torch.max(a, 1)
-
-        total_loss += torch.mean(valid_X[:, j] * criterion(a, y))
-        num_correct += sum((valid_X[:, j] * (y_pred == y).type(torch.FloatTensor)).data)
-        num_total += sum(valid_X[:, j].data)
-
-        print str(F.softmax(a[0, :])) + ", " + str(y_prev) + ", " + str(y[0])
-        y_prev = y[0]
-
-    # print model.state_dict()
-    print "epoch {}: loss={:.4f}, acc={:.2f}".format(epoch, sum(total_loss.data), num_correct / num_total)
-
-
-# optimizer = optim.SGD(model.parameters(), lr=0.01, momentum=0.9)
-optimizer = optim.Adam(model.parameters(), lr=LEARNING_RATE)
-print "hyperparameters: lr={}, batch_size={}, read_dim={}".format(LEARNING_RATE, BATCH_SIZE, READ_SIZE)
-for epoch in xrange(EPOCHS):
-    print "-- starting epoch {} --".format(epoch)
-    perm = torch.randperm(800)
-    train_X = train_X[perm]
-    train(train_X)
-    evaluate(dev_X)
->>>>>>> 823b2d69
+    evaluate(dev_X)