--- conflicted
+++ resolved
@@ -6,14 +6,9 @@
 
 from base import AbstractController
 from networks.feedforward import LinearSimpleStructNetwork
-<<<<<<< HEAD
-from structs import Stack
-from structs.buffers import InputBuffer, OutputBuffer
-=======
 from structs import Stack, Operation
 from structs.buffers import InputBuffer, OutputBuffer
 from structs.regularization import InterfaceRegTracker
->>>>>>> 44b15948
 
 
 class BufferedController(AbstractController):
@@ -60,16 +55,14 @@
         self._buffer_in = None
         self._buffer_out = None
 
-<<<<<<< HEAD
-=======
         # TODO:
         #   * To disable regularization, can set this to None.
-        #   * The weight of the regularization should a Model and Task parameter.
+        #   * The weight of the regularization should a Model and Task
+        # parameter.
         self._reg_tracker = InterfaceRegTracker(1.)
 
         return
 
->>>>>>> 44b15948
     def init_struct(self, batch_size):
         """
         Initializes the neural data structure to an empty state.
@@ -133,7 +126,6 @@
 
         self._buffer_out(output, e_out)
 
-<<<<<<< HEAD
     """ Analytical Tools """
 
     def trace(self, trace_x, num_steps):
@@ -161,11 +153,8 @@
 
         plt.imshow(self._network.log_data, cmap="hot", interpolation="nearest")
         plt.show()
-=======
-        return
 
     def get_and_reset_reg_loss(self):
         if self._reg_tracker is None:
             return 0.
-        return self._reg_tracker.get_and_reset()
->>>>>>> 44b15948
+        return self._reg_tracker.get_and_reset()